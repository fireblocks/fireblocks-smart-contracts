--- conflicted
+++ resolved
@@ -132,11 +132,7 @@
 
 		postConfigResults = new bytes[](postConfig.length);
 		// Execute post-deployment configuration
-<<<<<<< HEAD
-		for (uint256 i = 0; i < postConfig.length; ++i) {
-=======
 		for (uint256 i = 0; i < postConfig.length; ) {
->>>>>>> 2e40e0aa
 			postConfigResults[i] = _execute(deployedAddress, postConfig[i]);
 			unchecked {
 				++i;
@@ -178,11 +174,7 @@
 
 		postConfigResults = new bytes[](postConfig.length);
 		// Execute post-deployment configuration
-<<<<<<< HEAD
-		for (uint256 i = 0; i < postConfig.length; ++i) {
-=======
 		for (uint256 i = 0; i < postConfig.length; ) {
->>>>>>> 2e40e0aa
 			postConfigResults[i] = _execute(deployedAddress, postConfig[i]);
 			unchecked {
 				++i;
